/*
 * Copyright (c) 2015, Psiphon Inc.
 * All rights reserved.
 *
 * This program is free software: you can redistribute it and/or modify
 * it under the terms of the GNU General Public License as published by
 * the Free Software Foundation, either version 3 of the License, or
 * (at your option) any later version.
 *
 * This program is distributed in the hope that it will be useful,
 * but WITHOUT ANY WARRANTY; without even the implied warranty of
 * MERCHANTABILITY or FITNESS FOR A PARTICULAR PURPOSE.  See the
 * GNU General Public License for more details.
 *
 * You should have received a copy of the GNU General Public License
 * along with this program.  If not, see <http://www.gnu.org/licenses/>.
 *
 */

package psiphon

import (
	"crypto/md5"
	"encoding/base64"
	"encoding/binary"
	"encoding/json"
	"errors"
	"fmt"
	"net/http"
	"os"
	"strconv"
	"strings"
	"sync"
	"unicode"

	"github.com/Psiphon-Labs/psiphon-tunnel-core/psiphon/common"
	"github.com/Psiphon-Labs/psiphon-tunnel-core/psiphon/common/parameters"
	"github.com/Psiphon-Labs/psiphon-tunnel-core/psiphon/common/protocol"
)

const (
	TUNNEL_POOL_SIZE = 1
)

// Config is the Psiphon configuration specified by the application. This
// configuration controls the behavior of the core tunnel functionality.
//
// To distinguish omitted timeout params from explicit 0 value timeout params,
// corresponding fieldss are int pointers. nil means no value was supplied and
// to use the default; a non-nil pointer to 0 means no timeout.
type Config struct {

	// DataStoreDirectory is the directory in which to store the persistent
	// database, which contains information such as server entries. By
	// default, current working directory.
	//
	// Warning: If the datastore file, DataStoreDirectory/DATA_STORE_FILENAME,
	// exists but fails to open for any reason (checksum error, unexpected
	// file format, etc.) it will be deleted in order to pave a new datastore
	// and continue running.
	DataStoreDirectory string

	// PropagationChannelId is a string identifier which indicates how the
	// Psiphon client was distributed. This parameter is required. This value
	// is supplied by and depends on the Psiphon Network, and is typically
	// embedded in the client binary.
	PropagationChannelId string

	// SponsorId is a string identifier which indicates who is sponsoring this
	// Psiphon client. One purpose of this value is to determine the home
	// pages for display. This parameter is required. This value is supplied
	// by and depends on the Psiphon Network, and is typically embedded in the
	// client binary.
	SponsorId string

	// ClientVersion is the client version number that the client reports to
	// the server. The version number refers to the host client application,
	// not the core tunnel library. One purpose of this value is to enable
	// automatic updates. This value is supplied by and depends on the Psiphon
	// Network, and is typically embedded in the client binary.
	//
	// Note that sending a ClientPlatform string which includes "windows"
	// (case insensitive) and a ClientVersion of <= 44 will cause an error in
	// processing the response to DoConnectedRequest calls.
	ClientVersion string

	// ClientPlatform is the client platform ("Windows", "Android", etc.) that
	// the client reports to the server.
	ClientPlatform string

	// TunnelWholeDevice is a flag that is passed through to the handshake
	// request for stats purposes. Set to 1 when the host application is
	// tunneling the whole device, 0 otherwise.
	TunnelWholeDevice int

	// EgressRegion is a ISO 3166-1 alpha-2 country code which indicates which
	// country to egress from. For the default, "", the best performing server
	// in any country is selected.
	EgressRegion string

	// ListenInterface specifies which interface to listen on.  If no
	// interface is provided then listen on 127.0.0.1. If 'any' is provided
	// then use 0.0.0.0. If there are multiple IP addresses on an interface
	// use the first IPv4 address.
	ListenInterface string

	// DisableLocalSocksProxy disables running the local SOCKS proxy.
	DisableLocalSocksProxy bool

	// LocalSocksProxyPort specifies a port number for the local SOCKS proxy
	// running at 127.0.0.1. For the default value, 0, the system selects a
	// free port (a notice reporting the selected port is emitted).
	LocalSocksProxyPort int

	// LocalHttpProxyPort specifies a port number for the local HTTP proxy
	// running at 127.0.0.1. For the default value, 0, the system selects a
	// free port (a notice reporting the selected port is emitted).
	LocalHttpProxyPort int

	// DisableLocalHTTPProxy disables running the local HTTP proxy.
	DisableLocalHTTPProxy bool

	// NetworkLatencyMultiplier is a multiplier that is to be applied to
	// default network event timeouts. Set this to tune performance for
	// slow networks.
	// When set, must be >= 1.0.
	NetworkLatencyMultiplier float64

	// TunnelProtocol indicates which protocol to use. For the default, "",
	// all protocols are used.
	//
	// Deprecated: Use LimitTunnelProtocols. When LimitTunnelProtocols is not
	// nil, this parameter is ignored.
	TunnelProtocol string

	// LimitTunnelProtocols indicates which protocols to use. Valid values
	// include:
	// "SSH", "OSSH", "UNFRONTED-MEEK-OSSH", "UNFRONTED-MEEK-HTTPS-OSSH",
	// "UNFRONTED-MEEK-SESSION-TICKET-OSSH", "FRONTED-MEEK-OSSH",
	// "FRONTED-MEEK-HTTP-OSSH", "QUIC-OSSH", "MARIONETTE-OSSH", and
	// "TAPDANCE-OSSH".
	// For the default, an empty list, all protocols are used.
	LimitTunnelProtocols []string

	// InitialLimitTunnelProtocols is an optional initial phase of limited
	// protocols for the first InitialLimitTunnelProtocolsCandidateCount
	// candidates; after these candidates, LimitTunnelProtocols applies.
	//
	// For the default, an empty list, InitialLimitTunnelProtocols is off.
	InitialLimitTunnelProtocols []string

	// InitialLimitTunnelProtocolsCandidateCount is the number of candidates
	// to which InitialLimitTunnelProtocols is applied instead of
	// LimitTunnelProtocols.
	//
	// For the default, 0, InitialLimitTunnelProtocols is off.
	InitialLimitTunnelProtocolsCandidateCount int

	// LimitTLSProfiles indicates which TLS profiles to select from. Valid
	// values are listed in protocols.SupportedTLSProfiles.
	// For the default, an empty list, all profiles are candidates for
	// selection.
	LimitTLSProfiles []string

	// LimitQUICVersions indicates which QUIC versions to select from. Valid
	// values are listed in protocols.SupportedQUICVersions.
	// For the default, an empty list, all versions are candidates for
	// selection.
	LimitQUICVersions []string

	// EstablishTunnelTimeoutSeconds specifies a time limit after which to
	// halt the core tunnel controller if no tunnel has been established. The
	// default is parameters.EstablishTunnelTimeout.
	EstablishTunnelTimeoutSeconds *int

	// EstablishTunnelPausePeriodSeconds specifies the delay between attempts
	// to establish tunnels. Briefly pausing allows for network conditions to
	// improve and for asynchronous operations such as fetch remote server
	// list to complete. If omitted, a default value is used. This value is
	// typical overridden for testing.
	EstablishTunnelPausePeriodSeconds *int

	// EstablishTunnelPausePeriodSeconds specifies the grace period, or head
	// start, provided to the affinity server candidate when establishing. The
	// affinity server is the server used for the last established tunnel.
	EstablishTunnelServerAffinityGracePeriodMilliseconds *int

	// ConnectionWorkerPoolSize specifies how many connection attempts to
	// attempt in parallel. If omitted of when 0, a default is used; this is
	// recommended.
	ConnectionWorkerPoolSize int

	// TunnelPoolSize specifies how many tunnels to run in parallel. Port
	// forwards are multiplexed over multiple tunnels. If omitted or when 0,
	// the default is TUNNEL_POOL_SIZE, which is recommended.
	TunnelPoolSize int

	// StaggerConnectionWorkersMilliseconds adds a specified delay before
	// making each server candidate available to connection workers. This
	// option is enabled when StaggerConnectionWorkersMilliseconds > 0.
	StaggerConnectionWorkersMilliseconds int

	// LimitIntensiveConnectionWorkers limits the number of concurrent
	// connection workers attempting connections with resource intensive
	// protocols. This option is enabled when LimitIntensiveConnectionWorkers
	// > 0.
	LimitIntensiveConnectionWorkers int

	// LimitMeekBufferSizes selects smaller buffers for meek protocols.
	LimitMeekBufferSizes bool

	// IgnoreHandshakeStatsRegexps skips compiling and using stats regexes.
	IgnoreHandshakeStatsRegexps bool

	// UpstreamProxyURL is a URL specifying an upstream proxy to use for all
	// outbound connections. The URL should include proxy type and
	// authentication information, as required. See example URLs here:
	// https://github.com/Psiphon-Labs/psiphon-tunnel-core/tree/master/psiphon/upstreamproxy
	UpstreamProxyURL string

	// CustomHeaders is a set of additional arbitrary HTTP headers that are
	// added to all plaintext HTTP requests and requests made through an HTTP
	// upstream proxy when specified by UpstreamProxyURL.
	CustomHeaders http.Header

	// Deprecated: Use CustomHeaders. When CustomHeaders is not nil, this
	// parameter is ignored.
	UpstreamProxyCustomHeaders http.Header

	// NetworkConnectivityChecker is an interface that enables tunnel-core to
	// call into the host application to check for network connectivity. See:
	// NetworkConnectivityChecker doc.
	//
	// This parameter is only applicable to library deployments.
	NetworkConnectivityChecker NetworkConnectivityChecker

	// DeviceBinder is an interface that enables tunnel-core to call into the
	// host application to bind sockets to specific devices. See: DeviceBinder
	// doc.
	//
	// This parameter is only applicable to library deployments.
	DeviceBinder DeviceBinder

	// IPv6Synthesizer is an interface that allows tunnel-core to call into
	// the host application to synthesize IPv6 addresses. See: IPv6Synthesizer
	// doc.
	//
	// This parameter is only applicable to library deployments.
	IPv6Synthesizer IPv6Synthesizer

	// DnsServerGetter is an interface that enables tunnel-core to call into
	// the host application to discover the native network DNS server
	// settings. See: DnsServerGetter doc.
	//
	// This parameter is only applicable to library deployments.
	DnsServerGetter DnsServerGetter

	// NetworkIDGetter in an interface that enables tunnel-core to call into
	// the host application to get an identifier for the host's current active
	// network. See: NetworkIDGetter doc.
	//
	// This parameter is only applicable to library deployments.
	NetworkIDGetter NetworkIDGetter

	// NetworkID, when not blank, is used as the identifier for the host's
	// current active network.
	// NetworkID is ignored when NetworkIDGetter is set.
	NetworkID string

	// DisableTactics disables tactics operations including requests, payload
	// handling, and application of parameters.
	DisableTactics bool

	// DisableReplay causes any persisted dial parameters to be ignored when
	// they would otherwise be used for replay.
	DisableReplay bool

	// TargetServerEntry is an encoded server entry. When specified, this
	// server entry is used exclusively and all other known servers are
	// ignored; also, when set, ConnectionWorkerPoolSize is ignored and
	// the pool size is 1.
	TargetServerEntry string

	// DisableApi disables Psiphon server API calls including handshake,
	// connected, status, etc. This is used for special case temporary tunnels
	// (Windows VPN mode).
	DisableApi bool

	// TargetApiProtocol specifies whether to force use of "ssh" or "web" API
	// protocol. When blank, the default, the optimal API protocol is used.
	// Note that this capability check is not applied before the
	// "CandidateServers" count is emitted.
	//
	// This parameter is intended for testing and debugging only. Not all
	// parameters are supported in the legacy "web" API protocol, including
	// speed test samples.
	TargetApiProtocol string

	// RemoteServerListUrl is a URL which specifies a location to fetch out-
	// of-band server entries. This facility is used when a tunnel cannot be
	// established to known servers. This value is supplied by and depends on
	// the Psiphon Network, and is typically embedded in the client binary.
	//
	// Deprecated: Use RemoteServerListURLs. When RemoteServerListURLs is not
	// nil, this parameter is ignored.
	RemoteServerListUrl string

	// RemoteServerListURLs is list of URLs which specify locations to fetch
	// out-of-band server entries. This facility is used when a tunnel cannot
	// be established to known servers. This value is supplied by and depends
	// on the Psiphon Network, and is typically embedded in the client binary.
	// All URLs must point to the same entity with the same ETag. At least one
	// DownloadURL must have OnlyAfterAttempts = 0.
	RemoteServerListURLs parameters.DownloadURLs

	// RemoteServerListDownloadFilename specifies a target filename for
	// storing the remote server list download. Data is stored in co-located
	// files (RemoteServerListDownloadFilename.part*) to allow for resumable
	// downloading.
	RemoteServerListDownloadFilename string

	// RemoteServerListSignaturePublicKey specifies a public key that's used
	// to authenticate the remote server list payload. This value is supplied
	// by and depends on the Psiphon Network, and is typically embedded in the
	// client binary.
	RemoteServerListSignaturePublicKey string

	// DisableRemoteServerListFetcher disables fetching remote server lists.
	// This is used for special case temporary tunnels.
	DisableRemoteServerListFetcher bool

	// FetchRemoteServerListRetryPeriodMilliseconds specifies the delay before
	// resuming a remote server list download after a failure. If omitted, a
	// default value is used. This value is typical overridden for testing.
	FetchRemoteServerListRetryPeriodMilliseconds *int

	// ObfuscatedServerListRootURL is a URL which specifies the root location
	// from which to fetch obfuscated server list files. This value is
	// supplied by and depends on the Psiphon Network, and is typically
	// embedded in the client binary.
	//
	// Deprecated: Use ObfuscatedServerListRootURLs. When
	// ObfuscatedServerListRootURLs is not nil, this parameter is ignored.
	ObfuscatedServerListRootURL string

	// ObfuscatedServerListRootURLs is a list of URLs which specify root
	// locations from which to fetch obfuscated server list files. This value
	// is supplied by and depends on the Psiphon Network, and is typically
	// embedded in the client binary. All URLs must point to the same entity
	// with the same ETag. At least one DownloadURL must have
	// OnlyAfterAttempts = 0.
	ObfuscatedServerListRootURLs parameters.DownloadURLs

	// ObfuscatedServerListDownloadDirectory specifies a target directory for
	// storing the obfuscated remote server list downloads. Data is stored in
	// co-located files (<OSL filename>.part*) to allow for resumable
	// downloading.
	ObfuscatedServerListDownloadDirectory string

	// SplitTunnelRoutesURLFormat is a URL which specifies the location of a
	// routes file to use for split tunnel mode. The URL must include a
	// placeholder for the client region to be supplied. Split tunnel mode
	// uses the routes file to classify port forward destinations as foreign
	// or domestic and does not tunnel domestic destinations. Split tunnel
	// mode is on when all the SplitTunnel parameters are supplied. This value
	// is supplied by and depends on the Psiphon Network, and is typically
	// embedded in the client binary.
	SplitTunnelRoutesURLFormat string

	// SplitTunnelRoutesSignaturePublicKey specifies a public key that's used
	// to authenticate the split tunnel routes payload. This value is supplied
	// by and depends on the Psiphon Network, and is typically embedded in the
	// client binary.
	SplitTunnelRoutesSignaturePublicKey string

	// SplitTunnelDNSServer specifies a DNS server to use when resolving port
	// forward target domain names to IP addresses for classification. The DNS
	// server must support TCP requests.
	SplitTunnelDNSServer string

	// UpgradeDownloadUrl specifies a URL from which to download a host client
	// upgrade file, when one is available. The core tunnel controller
	// provides a resumable download facility which downloads this resource
	// and emits a notice when complete. This value is supplied by and depends
	// on the Psiphon Network, and is typically embedded in the client binary.
	//
	// Deprecated: Use UpgradeDownloadURLs. When UpgradeDownloadURLs is not
	// nil, this parameter is ignored.
	UpgradeDownloadUrl string

	// UpgradeDownloadURLs is list of URLs which specify locations from which
	// to download a host client upgrade file, when one is available. The core
	// tunnel controller provides a resumable download facility which
	// downloads this resource and emits a notice when complete. This value is
	// supplied by and depends on the Psiphon Network, and is typically
	// embedded in the client binary. All URLs must point to the same entity
	// with the same ETag. At least one DownloadURL must have
	// OnlyAfterAttempts = 0.
	UpgradeDownloadURLs parameters.DownloadURLs

	// UpgradeDownloadClientVersionHeader specifies the HTTP header name for
	// the entity at UpgradeDownloadURLs which specifies the client version
	// (an integer value). A HEAD request may be made to check the version
	// number available at UpgradeDownloadURLs.
	// UpgradeDownloadClientVersionHeader is required when UpgradeDownloadURLs
	// is specified.
	UpgradeDownloadClientVersionHeader string

	// UpgradeDownloadFilename is the local target filename for an upgrade
	// download. This parameter is required when UpgradeDownloadURLs (or
	// UpgradeDownloadUrl) is specified. Data is stored in co-located files
	// (UpgradeDownloadFilename.part*) to allow for resumable downloading.
	UpgradeDownloadFilename string

	// FetchUpgradeRetryPeriodMilliseconds specifies the delay before resuming
	// a client upgrade download after a failure. If omitted, a default value
	// is used. This value is typical overridden for testing.
	FetchUpgradeRetryPeriodMilliseconds *int

	// EmitBytesTransferred indicates whether to emit periodic notices showing
	// bytes sent and received.
	EmitBytesTransferred bool

	// TrustedCACertificatesFilename specifies a file containing trusted CA
	// certs. When set, this toggles use of the trusted CA certs, specified in
	// TrustedCACertificatesFilename, for tunneled TLS connections that expect
	// server certificates signed with public certificate authorities
	// (currently, only upgrade downloads). This option is used with stock Go
	// TLS in cases where Go may fail to obtain a list of root CAs from the
	// operating system.
	TrustedCACertificatesFilename string

	// DisablePeriodicSshKeepAlive indicates whether to send an SSH keepalive
	// every 1-2 minutes, when the tunnel is idle. If the SSH keepalive times
	// out, the tunnel is considered to have failed.
	DisablePeriodicSshKeepAlive bool

	// DeviceRegion is the optional, reported region the host device is
	// running in. This input value should be a ISO 3166-1 alpha-2 country
	// code. The device region is reported to the server in the connected
	// request and recorded for Psiphon stats.
	//
	// When provided, this value may be used, pre-connection, to select
	// performance or circumvention optimization strategies for the given
	// region.
	DeviceRegion string

	// EmitDiagnosticNotices indicates whether to output notices containing
	// detailed information about the Psiphon session. As these notices may
	// contain sensitive network information, they should not be insecurely
	// distributed or displayed to users. Default is off.
	EmitDiagnosticNotices bool

	// RateLimits specify throttling configuration for the tunnel.
	RateLimits common.RateLimits

	// EmitSLOKs indicates whether to emit notices for each seeded SLOK. As
	// this could reveal user browsing activity, it's intended for debugging
	// and testing only.
	EmitSLOKs bool

	// PacketTunnelTunDeviceFileDescriptor specifies a tun device file
	// descriptor to use for running a packet tunnel. When this value is > 0,
	// a packet tunnel is established through the server and packets are
	// relayed via the tun device file descriptor. The file descriptor is
	// duped in NewController. When PacketTunnelTunDeviceFileDescriptor is
	// set, TunnelPoolSize must be 1.
	PacketTunnelTunFileDescriptor int

	// SessionID specifies a client session ID to use in the Psiphon API. The
	// session ID should be a randomly generated value that is used only for a
	// single session, which is defined as the period between a user starting
	// a Psiphon client and stopping the client.
	//
	// A session ID must be 32 hex digits (lower case). When blank, a random
	// session ID is automatically generated. Supply a session ID when a
	// single client session will cross multiple Controller instances.
	SessionID string

	// Authorizations is a list of encoded, signed access control
	// authorizations that the client has obtained and will present to the
	// server.
	Authorizations []string

<<<<<<< HEAD
	// ServerEntrySignaturePublicKey is a base64-encoded, ed25519 public
	// key value used to verify individual server entry signatures. This value
	// is supplied by and depends on the Psiphon Network, and is typically
	// embedded in the client binary.
	ServerEntrySignaturePublicKey string

	// ExchangeObfuscationKey is a base64-encoded, NaCl secretbox key used to
	// obfuscate server info exchanges between clients.
	// Required for the exchange functionality.
	ExchangeObfuscationKey string
=======
	// EmitTapdanceLogs indicates whether to emit gotapdance log messages
	// to stdout. Note that gotapdance log messages do not conform to the
	// Notice format standard. Default is off.
	EmitTapdanceLogs bool
>>>>>>> 758bd669

	// TransformHostNameProbability is for testing purposes.
	TransformHostNameProbability *float64

	// FragmentorProbability and associated Fragmentor fields are for testing
	// purposes.
	FragmentorProbability          *float64
	FragmentorLimitProtocols       []string
	FragmentorMinTotalBytes        *int
	FragmentorMaxTotalBytes        *int
	FragmentorMinWriteBytes        *int
	FragmentorMaxWriteBytes        *int
	FragmentorMinDelayMicroseconds *int
	FragmentorMaxDelayMicroseconds *int

	// MeekTrafficShapingProbability and associated fields are for testing
	// purposes.
	MeekTrafficShapingProbability    *float64
	MeekTrafficShapingLimitProtocols []string
	MeekMinLimitRequestPayloadLength *int
	MeekMaxLimitRequestPayloadLength *int
	MeekRedialTLSProbability         *float64

	// ObfuscatedSSHAlgorithms and associated ObfuscatedSSH fields are for
	// testing purposes. If specified, ObfuscatedSSHAlgorithms must have 4 SSH
	// KEX elements in order: the kex algorithm, cipher, MAC, and server host
	// key algorithm.
	ObfuscatedSSHAlgorithms []string
	ObfuscatedSSHMinPadding *int
	ObfuscatedSSHMaxPadding *int

	// LivenessTestMinUpstreamBytes and other LivenessTest fields are for
	// testing purposes.
	LivenessTestMinUpstreamBytes   *int
	LivenessTestMaxUpstreamBytes   *int
	LivenessTestMinDownstreamBytes *int
	LivenessTestMaxDownstreamBytes *int

	// ReplayCandidateCount and other Replay fields are for
	// testing purposes.
	ReplayCandidateCount                   *int
	ReplayDialParametersTTLSeconds         *int
	ReplayLaterRoundMoveToFrontProbability *float64
	ReplayRetainFailedProbability          *float64

	// clientParameters is the active ClientParameters with defaults, config
	// values, and, optionally, tactics applied.
	//
	// New tactics must be applied by calling Config.SetClientParameters;
	// calling clientParameters.Set directly will fail to add config values.
	clientParameters *parameters.ClientParameters

	dialParametersHash []byte

	dynamicConfigMutex sync.Mutex
	sponsorID          string
	authorizations     []string

	deviceBinder    DeviceBinder
	networkIDGetter NetworkIDGetter

	committed bool

	loadTimestamp string
}

// LoadConfig parses a JSON format Psiphon config JSON string and returns a
// Config struct populated with config values.
//
// The Config struct may then be programmatically populated with additional
// values, including callbacks such as DeviceBinder.
//
// Before using the Config, Commit must be called, which will perform further
// validation and initialize internal data structures.
func LoadConfig(configJson []byte) (*Config, error) {

	var config Config
	err := json.Unmarshal(configJson, &config)
	if err != nil {
		return nil, common.ContextError(err)
	}

	config.loadTimestamp = common.TruncateTimestampToHour(
		common.GetCurrentTimestamp())

	return &config, nil
}

// IsCommitted checks if Commit was called.
func (config *Config) IsCommitted() bool {
	return config.committed
}

// Commit validates Config fields finalizes initialization.
//
// Config fields should not be set after calling Config, as any changes may
// not be reflected in internal data structures.
func (config *Config) Commit() error {

	// Do SetEmitDiagnosticNotices first, to ensure config file errors are emitted.

	if config.EmitDiagnosticNotices {
		SetEmitDiagnosticNotices(true)
	}

	// Promote legacy fields.

	if config.CustomHeaders == nil {
		config.CustomHeaders = config.UpstreamProxyCustomHeaders
		config.UpstreamProxyCustomHeaders = nil
	}

	if config.RemoteServerListUrl != "" && config.RemoteServerListURLs == nil {
		config.RemoteServerListURLs = promoteLegacyDownloadURL(config.RemoteServerListUrl)
	}

	if config.ObfuscatedServerListRootURL != "" && config.ObfuscatedServerListRootURLs == nil {
		config.ObfuscatedServerListRootURLs = promoteLegacyDownloadURL(config.ObfuscatedServerListRootURL)
	}

	if config.UpgradeDownloadUrl != "" && config.UpgradeDownloadURLs == nil {
		config.UpgradeDownloadURLs = promoteLegacyDownloadURL(config.UpgradeDownloadUrl)
	}

	if config.TunnelProtocol != "" && len(config.LimitTunnelProtocols) == 0 {
		config.LimitTunnelProtocols = []string{config.TunnelProtocol}
	}

	// Supply default values.

	if config.DataStoreDirectory == "" {
		wd, err := os.Getwd()
		if err != nil {
			return common.ContextError(err)
		}
		config.DataStoreDirectory = wd
	}

	if config.ClientVersion == "" {
		config.ClientVersion = "0"
	}

	if config.TunnelPoolSize == 0 {
		config.TunnelPoolSize = TUNNEL_POOL_SIZE
	}

	// Validate config fields.

	if config.PropagationChannelId == "" {
		return common.ContextError(
			errors.New("propagation channel ID is missing from the configuration file"))
	}
	if config.SponsorId == "" {
		return common.ContextError(
			errors.New("sponsor ID is missing from the configuration file"))
	}

	_, err := strconv.Atoi(config.ClientVersion)
	if err != nil {
		return common.ContextError(
			fmt.Errorf("invalid client version: %s", err))
	}

	if !common.Contains(
		[]string{"", protocol.PSIPHON_SSH_API_PROTOCOL, protocol.PSIPHON_WEB_API_PROTOCOL},
		config.TargetApiProtocol) {

		return common.ContextError(
			errors.New("invalid TargetApiProtocol"))
	}

	if !config.DisableRemoteServerListFetcher {

		if config.RemoteServerListURLs != nil {
			if config.RemoteServerListSignaturePublicKey == "" {
				return common.ContextError(errors.New("missing RemoteServerListSignaturePublicKey"))
			}
			if config.RemoteServerListDownloadFilename == "" {
				return common.ContextError(errors.New("missing RemoteServerListDownloadFilename"))
			}
		}

		if config.ObfuscatedServerListRootURLs != nil {
			if config.RemoteServerListSignaturePublicKey == "" {
				return common.ContextError(errors.New("missing RemoteServerListSignaturePublicKey"))
			}
			if config.ObfuscatedServerListDownloadDirectory == "" {
				return common.ContextError(errors.New("missing ObfuscatedServerListDownloadDirectory"))
			}
		}

	}

	if config.SplitTunnelRoutesURLFormat != "" {
		if config.SplitTunnelRoutesSignaturePublicKey == "" {
			return common.ContextError(errors.New("missing SplitTunnelRoutesSignaturePublicKey"))
		}
		if config.SplitTunnelDNSServer == "" {
			return common.ContextError(errors.New("missing SplitTunnelDNSServer"))
		}
	}

	if config.UpgradeDownloadURLs != nil {
		if config.UpgradeDownloadClientVersionHeader == "" {
			return common.ContextError(errors.New("missing UpgradeDownloadClientVersionHeader"))
		}
		if config.UpgradeDownloadFilename == "" {
			return common.ContextError(errors.New("missing UpgradeDownloadFilename"))
		}
	}

	// This constraint is expected by logic in Controller.runTunnels().

	if config.PacketTunnelTunFileDescriptor > 0 && config.TunnelPoolSize != 1 {
		return common.ContextError(errors.New("packet tunnel mode requires TunnelPoolSize to be 1"))
	}

	// SessionID must be PSIPHON_API_CLIENT_SESSION_ID_LENGTH lowercase hex-encoded bytes.

	if config.SessionID == "" {
		sessionID, err := MakeSessionId()
		if err != nil {
			return common.ContextError(err)
		}
		config.SessionID = sessionID
	}

	if len(config.SessionID) != 2*protocol.PSIPHON_API_CLIENT_SESSION_ID_LENGTH ||
		-1 != strings.IndexFunc(config.SessionID, func(c rune) bool {
			return !unicode.Is(unicode.ASCII_Hex_Digit, c) || unicode.IsUpper(c)
		}) {
		return common.ContextError(errors.New("invalid SessionID"))
	}

	config.clientParameters, err = parameters.NewClientParameters(
		func(err error) {
			NoticeAlert("ClientParameters getValue failed: %s", err)
		})
	if err != nil {
		return common.ContextError(err)
	}

	if config.ObfuscatedSSHAlgorithms != nil &&
		len(config.ObfuscatedSSHAlgorithms) != 4 {
		// TODO: validate each algorithm?
		return common.ContextError(errors.New("invalid ObfuscatedSSHAlgorithms"))
	}

	// clientParameters.Set will validate the config fields applied to parameters.

	err = config.SetClientParameters("", false, nil)
	if err != nil {
		return common.ContextError(err)
	}

	// Calculate and set the dial parameters hash. After this point, related
	// config fields must not change.

	config.setDialParametersHash()

	// Set defaults for dynamic config fields.

	config.SetDynamicConfig(config.SponsorId, config.Authorizations)

	// Initialize config.deviceBinder and config.config.networkIDGetter. These
	// wrap config.DeviceBinder and config.NetworkIDGetter/NetworkID with
	// loggers.
	//
	// New variables are set to avoid mutating input config fields.
	// Internally, code must use config.deviceBinder and
	// config.networkIDGetter and not the input/exported fields.

	if config.DeviceBinder != nil {
		config.deviceBinder = &loggingDeviceBinder{config.DeviceBinder}
	}

	networkIDGetter := config.NetworkIDGetter

	if networkIDGetter == nil {
		// Limitation: unlike NetworkIDGetter, which calls back to platform APIs
		// this method of network identification is not dynamic and will not reflect
		// network changes that occur while running.
		if config.NetworkID != "" {
			networkIDGetter = newStaticNetworkGetter(config.NetworkID)
		} else {
			networkIDGetter = newStaticNetworkGetter("UNKNOWN")
		}
	}

	config.networkIDGetter = &loggingNetworkIDGetter{networkIDGetter}

	config.committed = true

	return nil
}

// GetClientParameters returns a snapshot of the current client parameters.
func (config *Config) GetClientParametersSnapshot() *parameters.ClientParametersSnapshot {
	return config.clientParameters.Get()
}

// SetClientParameters resets Config.clientParameters to the default values,
// applies any config file values, and then applies the input parameters (from
// tactics, etc.)
//
// Set skipOnError to false when initially applying only config values, as
// this will validate the values and should fail. Set skipOnError to true when
// applying tactics to ignore invalid or unknown parameter values from tactics.
//
// In the case of applying tactics, do not call Config.clientParameters.Set
// directly as this will not first apply config values.
//
// If there is an error, the existing Config.clientParameters are left
// entirely unmodified.
func (config *Config) SetClientParameters(tag string, skipOnError bool, applyParameters map[string]interface{}) error {

	setParameters := []map[string]interface{}{config.makeConfigParameters()}
	if applyParameters != nil {
		setParameters = append(setParameters, applyParameters)
	}

	counts, err := config.clientParameters.Set(tag, skipOnError, setParameters...)
	if err != nil {
		return common.ContextError(err)
	}

	NoticeInfo("applied %v parameters with tag '%s'", counts, tag)

	// Emit certain individual parameter values for quick reference in diagnostics.
	networkLatencyMultiplier := config.clientParameters.Get().Float(parameters.NetworkLatencyMultiplier)
	if networkLatencyMultiplier != 0.0 {
		NoticeInfo(
			"NetworkLatencyMultiplier: %f",
			config.clientParameters.Get().Float(parameters.NetworkLatencyMultiplier))
	}

	return nil
}

// SetDynamicConfig sets the current client sponsor ID and authorizations.
// Invalid values for sponsor ID are ignored. The caller must not modify the
// input authorizations slice.
func (config *Config) SetDynamicConfig(sponsorID string, authorizations []string) {
	config.dynamicConfigMutex.Lock()
	defer config.dynamicConfigMutex.Unlock()
	if sponsorID != "" {
		config.sponsorID = sponsorID
	}
	config.authorizations = authorizations
}

// GetSponsorID returns the current client sponsor ID.
func (config *Config) GetSponsorID() string {
	config.dynamicConfigMutex.Lock()
	defer config.dynamicConfigMutex.Unlock()
	return config.sponsorID
}

// GetAuthorizations returns the current client authorizations.
// The caller must not modify the returned slice.
func (config *Config) GetAuthorizations() []string {
	config.dynamicConfigMutex.Lock()
	defer config.dynamicConfigMutex.Unlock()
	return config.authorizations
}

// UseUpstreamProxy indicates if an upstream proxy has been
// configured.
func (config *Config) UseUpstreamProxy() bool {
	return config.UpstreamProxyURL != ""
}

// GetNetworkID returns the current network ID. When NetworkIDGetter
// is set, this calls into the host application; otherwise, a default
// value is returned.
func (config *Config) GetNetworkID() string {
	return config.networkIDGetter.GetNetworkID()
}

func (config *Config) makeConfigParameters() map[string]interface{} {

	// Build set of config values to apply to parameters.
	//
	// Note: names of some config fields such as
	// StaggerConnectionWorkersMilliseconds and LimitMeekBufferSizes have
	// changed in the parameters. The existing config fields are retained for
	// backwards compatibility.

	applyParameters := make(map[string]interface{})

	if config.NetworkLatencyMultiplier > 0.0 {
		applyParameters[parameters.NetworkLatencyMultiplier] = config.NetworkLatencyMultiplier
	}

	if len(config.LimitTunnelProtocols) > 0 {
		applyParameters[parameters.LimitTunnelProtocols] = protocol.TunnelProtocols(config.LimitTunnelProtocols)
	}

	if len(config.InitialLimitTunnelProtocols) > 0 && config.InitialLimitTunnelProtocolsCandidateCount > 0 {
		applyParameters[parameters.InitialLimitTunnelProtocols] = protocol.TunnelProtocols(config.InitialLimitTunnelProtocols)
		applyParameters[parameters.InitialLimitTunnelProtocolsCandidateCount] = config.InitialLimitTunnelProtocolsCandidateCount
	}

	if len(config.LimitTLSProfiles) > 0 {
		applyParameters[parameters.LimitTLSProfiles] = protocol.TunnelProtocols(config.LimitTLSProfiles)
	}

	if len(config.LimitQUICVersions) > 0 {
		applyParameters[parameters.LimitQUICVersions] = protocol.QUICVersions(config.LimitQUICVersions)
	}

	if config.EstablishTunnelTimeoutSeconds != nil {
		applyParameters[parameters.EstablishTunnelTimeout] = fmt.Sprintf("%ds", *config.EstablishTunnelTimeoutSeconds)
	}

	if config.EstablishTunnelServerAffinityGracePeriodMilliseconds != nil {
		applyParameters[parameters.EstablishTunnelServerAffinityGracePeriod] = fmt.Sprintf("%dms", *config.EstablishTunnelServerAffinityGracePeriodMilliseconds)
	}

	if config.EstablishTunnelPausePeriodSeconds != nil {
		applyParameters[parameters.EstablishTunnelPausePeriod] = fmt.Sprintf("%ds", *config.EstablishTunnelPausePeriodSeconds)
	}

	if config.ConnectionWorkerPoolSize != 0 {
		applyParameters[parameters.ConnectionWorkerPoolSize] = config.ConnectionWorkerPoolSize
	}

	if config.StaggerConnectionWorkersMilliseconds > 0 {
		applyParameters[parameters.StaggerConnectionWorkersPeriod] = fmt.Sprintf("%dms", config.StaggerConnectionWorkersMilliseconds)
	}

	if config.LimitIntensiveConnectionWorkers > 0 {
		applyParameters[parameters.LimitIntensiveConnectionWorkers] = config.LimitIntensiveConnectionWorkers
	}

	applyParameters[parameters.MeekLimitBufferSizes] = config.LimitMeekBufferSizes

	applyParameters[parameters.IgnoreHandshakeStatsRegexps] = config.IgnoreHandshakeStatsRegexps

	if config.EstablishTunnelTimeoutSeconds != nil {
		applyParameters[parameters.EstablishTunnelTimeout] = fmt.Sprintf("%ds", *config.EstablishTunnelTimeoutSeconds)
	}

	if config.FetchRemoteServerListRetryPeriodMilliseconds != nil {
		applyParameters[parameters.FetchRemoteServerListRetryPeriod] = fmt.Sprintf("%dms", *config.FetchRemoteServerListRetryPeriodMilliseconds)
	}

	if config.FetchUpgradeRetryPeriodMilliseconds != nil {
		applyParameters[parameters.FetchUpgradeRetryPeriod] = fmt.Sprintf("%dms", *config.FetchUpgradeRetryPeriodMilliseconds)
	}

	if !config.DisableRemoteServerListFetcher {

		if config.RemoteServerListURLs != nil {
			applyParameters[parameters.RemoteServerListSignaturePublicKey] = config.RemoteServerListSignaturePublicKey
			applyParameters[parameters.RemoteServerListURLs] = config.RemoteServerListURLs
		}

		if config.ObfuscatedServerListRootURLs != nil {
			applyParameters[parameters.RemoteServerListSignaturePublicKey] = config.RemoteServerListSignaturePublicKey
			applyParameters[parameters.ObfuscatedServerListRootURLs] = config.ObfuscatedServerListRootURLs
		}

	}

	applyParameters[parameters.SplitTunnelRoutesURLFormat] = config.SplitTunnelRoutesURLFormat
	applyParameters[parameters.SplitTunnelRoutesSignaturePublicKey] = config.SplitTunnelRoutesSignaturePublicKey
	applyParameters[parameters.SplitTunnelDNSServer] = config.SplitTunnelDNSServer

	if config.UpgradeDownloadURLs != nil {
		applyParameters[parameters.UpgradeDownloadClientVersionHeader] = config.UpgradeDownloadClientVersionHeader
		applyParameters[parameters.UpgradeDownloadURLs] = config.UpgradeDownloadURLs
	}

	applyParameters[parameters.TunnelRateLimits] = config.RateLimits

	if config.TransformHostNameProbability != nil {
		applyParameters[parameters.TransformHostNameProbability] = *config.TransformHostNameProbability
	}

	if config.FragmentorProbability != nil {
		applyParameters[parameters.FragmentorProbability] = *config.FragmentorProbability
	}

	if len(config.FragmentorLimitProtocols) > 0 {
		applyParameters[parameters.FragmentorLimitProtocols] = protocol.TunnelProtocols(config.FragmentorLimitProtocols)
	}

	if config.FragmentorMinTotalBytes != nil {
		applyParameters[parameters.FragmentorMinTotalBytes] = *config.FragmentorMinTotalBytes
	}

	if config.FragmentorMaxTotalBytes != nil {
		applyParameters[parameters.FragmentorMaxTotalBytes] = *config.FragmentorMaxTotalBytes
	}

	if config.FragmentorMinWriteBytes != nil {
		applyParameters[parameters.FragmentorMinWriteBytes] = *config.FragmentorMinWriteBytes
	}

	if config.FragmentorMaxWriteBytes != nil {
		applyParameters[parameters.FragmentorMaxWriteBytes] = *config.FragmentorMaxWriteBytes
	}

	if config.FragmentorMinDelayMicroseconds != nil {
		applyParameters[parameters.FragmentorMinDelay] = fmt.Sprintf("%dus", *config.FragmentorMinDelayMicroseconds)
	}

	if config.FragmentorMaxDelayMicroseconds != nil {
		applyParameters[parameters.FragmentorMaxDelay] = fmt.Sprintf("%dus", *config.FragmentorMaxDelayMicroseconds)
	}

	if config.MeekTrafficShapingProbability != nil {
		applyParameters[parameters.MeekTrafficShapingProbability] = *config.MeekTrafficShapingProbability
	}

	if len(config.MeekTrafficShapingLimitProtocols) > 0 {
		applyParameters[parameters.MeekTrafficShapingLimitProtocols] = protocol.TunnelProtocols(config.MeekTrafficShapingLimitProtocols)
	}

	if config.MeekMinLimitRequestPayloadLength != nil {
		applyParameters[parameters.MeekMinLimitRequestPayloadLength] = *config.MeekMinLimitRequestPayloadLength
	}

	if config.MeekMaxLimitRequestPayloadLength != nil {
		applyParameters[parameters.MeekMaxLimitRequestPayloadLength] = *config.MeekMaxLimitRequestPayloadLength
	}

	if config.MeekRedialTLSProbability != nil {
		applyParameters[parameters.MeekRedialTLSProbability] = *config.MeekRedialTLSProbability
	}

	if config.ObfuscatedSSHMinPadding != nil {
		applyParameters[parameters.ObfuscatedSSHMinPadding] = *config.ObfuscatedSSHMinPadding
	}

	if config.ObfuscatedSSHMaxPadding != nil {
		applyParameters[parameters.ObfuscatedSSHMaxPadding] = *config.ObfuscatedSSHMaxPadding
	}

	if config.LivenessTestMinUpstreamBytes != nil {
		applyParameters[parameters.LivenessTestMinUpstreamBytes] = *config.LivenessTestMinUpstreamBytes
	}

	if config.LivenessTestMaxUpstreamBytes != nil {
		applyParameters[parameters.LivenessTestMaxUpstreamBytes] = *config.LivenessTestMaxUpstreamBytes
	}

	if config.LivenessTestMinDownstreamBytes != nil {
		applyParameters[parameters.LivenessTestMinDownstreamBytes] = *config.LivenessTestMinDownstreamBytes
	}

	if config.LivenessTestMaxDownstreamBytes != nil {
		applyParameters[parameters.LivenessTestMaxDownstreamBytes] = *config.LivenessTestMaxDownstreamBytes
	}

	if config.ReplayCandidateCount != nil {
		applyParameters[parameters.ReplayCandidateCount] = *config.ReplayCandidateCount
	}

	if config.ReplayDialParametersTTLSeconds != nil {
		applyParameters[parameters.ReplayDialParametersTTL] = fmt.Sprintf("%ds", *config.ReplayDialParametersTTLSeconds)
	}

	if config.ReplayLaterRoundMoveToFrontProbability != nil {
		applyParameters[parameters.ReplayLaterRoundMoveToFrontProbability] = *config.ReplayLaterRoundMoveToFrontProbability
	}

	if config.ReplayRetainFailedProbability != nil {
		applyParameters[parameters.ReplayRetainFailedProbability] = *config.ReplayRetainFailedProbability
	}

	return applyParameters
}

func (config *Config) setDialParametersHash() {

	// Calculate and store a hash of the config values that may impact
	// dial parameters. This hash is used as part of the dial parameters
	// replay mechanism to detect when persisted dial parameters must
	// be discarded due to conflicting config changes.
	//
	// MD5 hash is used solely as a data checksum and not for any security
	// purpose.

	hash := md5.New()

	if len(config.LimitTunnelProtocols) > 0 {
		for _, protocol := range config.LimitTunnelProtocols {
			hash.Write([]byte(protocol))
		}
	}

	if len(config.InitialLimitTunnelProtocols) > 0 && config.InitialLimitTunnelProtocolsCandidateCount > 0 {
		for _, protocol := range config.InitialLimitTunnelProtocols {
			hash.Write([]byte(protocol))
		}
		binary.Write(hash, binary.LittleEndian, config.InitialLimitTunnelProtocolsCandidateCount)
	}

	if len(config.LimitTLSProfiles) > 0 {
		for _, profile := range config.LimitTLSProfiles {
			hash.Write([]byte(profile))
		}
	}

	if len(config.LimitQUICVersions) > 0 {
		for _, version := range config.LimitQUICVersions {
			hash.Write([]byte(version))
		}
	}

	// Whether a custom User-Agent is specified is a binary flag: when not set,
	// the replay dial parameters value applies. When set, external
	// considerations apply.
	if _, ok := config.CustomHeaders["User-Agent"]; ok {
		hash.Write([]byte{1})
	}

	if config.UpstreamProxyURL != "" {
		hash.Write([]byte(config.UpstreamProxyURL))
	}

	if config.TransformHostNameProbability != nil {
		binary.Write(hash, binary.LittleEndian, *config.TransformHostNameProbability)
	}

	if config.FragmentorProbability != nil {
		binary.Write(hash, binary.LittleEndian, *config.FragmentorProbability)
	}

	if len(config.FragmentorLimitProtocols) > 0 {
		for _, protocol := range config.FragmentorLimitProtocols {
			hash.Write([]byte(protocol))
		}
	}

	if config.FragmentorMinTotalBytes != nil {
		binary.Write(hash, binary.LittleEndian, *config.FragmentorMinTotalBytes)
	}

	if config.FragmentorMaxTotalBytes != nil {
		binary.Write(hash, binary.LittleEndian, *config.FragmentorMaxTotalBytes)
	}

	if config.FragmentorMinWriteBytes != nil {
		binary.Write(hash, binary.LittleEndian, *config.FragmentorMinWriteBytes)
	}

	if config.FragmentorMaxWriteBytes != nil {
		binary.Write(hash, binary.LittleEndian, *config.FragmentorMaxWriteBytes)
	}

	if config.FragmentorMinDelayMicroseconds != nil {
		binary.Write(hash, binary.LittleEndian, *config.FragmentorMinDelayMicroseconds)
	}

	if config.FragmentorMaxDelayMicroseconds != nil {
		binary.Write(hash, binary.LittleEndian, *config.FragmentorMaxDelayMicroseconds)
	}

	if config.MeekTrafficShapingProbability != nil {
		binary.Write(hash, binary.LittleEndian, *config.MeekTrafficShapingProbability)
	}

	if len(config.MeekTrafficShapingLimitProtocols) > 0 {
		for _, protocol := range config.MeekTrafficShapingLimitProtocols {
			hash.Write([]byte(protocol))
		}
	}

	if config.MeekMinLimitRequestPayloadLength != nil {
		binary.Write(hash, binary.LittleEndian, *config.MeekMinLimitRequestPayloadLength)
	}

	if config.MeekMaxLimitRequestPayloadLength != nil {
		binary.Write(hash, binary.LittleEndian, *config.MeekMaxLimitRequestPayloadLength)
	}

	if config.MeekRedialTLSProbability != nil {
		binary.Write(hash, binary.LittleEndian, *config.MeekRedialTLSProbability)
	}

	if config.ObfuscatedSSHMinPadding != nil {
		binary.Write(hash, binary.LittleEndian, *config.ObfuscatedSSHMinPadding)
	}

	if config.ObfuscatedSSHMaxPadding != nil {
		binary.Write(hash, binary.LittleEndian, *config.ObfuscatedSSHMaxPadding)
	}

	if config.LivenessTestMinUpstreamBytes != nil {
		binary.Write(hash, binary.LittleEndian, *config.LivenessTestMinUpstreamBytes)
	}

	if config.LivenessTestMaxUpstreamBytes != nil {
		binary.Write(hash, binary.LittleEndian, *config.LivenessTestMaxUpstreamBytes)
	}

	if config.LivenessTestMinDownstreamBytes != nil {
		binary.Write(hash, binary.LittleEndian, *config.LivenessTestMinDownstreamBytes)
	}

	if config.LivenessTestMaxDownstreamBytes != nil {
		binary.Write(hash, binary.LittleEndian, *config.LivenessTestMaxDownstreamBytes)
	}

	config.dialParametersHash = hash.Sum(nil)
}

func promoteLegacyDownloadURL(URL string) parameters.DownloadURLs {
	downloadURLs := make(parameters.DownloadURLs, 1)
	downloadURLs[0] = &parameters.DownloadURL{
		URL:               base64.StdEncoding.EncodeToString([]byte(URL)),
		SkipVerify:        false,
		OnlyAfterAttempts: 0,
	}
	return downloadURLs
}

type loggingDeviceBinder struct {
	d DeviceBinder
}

func newLoggingDeviceBinder(d DeviceBinder) *loggingDeviceBinder {
	return &loggingDeviceBinder{d: d}
}

func (d *loggingDeviceBinder) BindToDevice(fileDescriptor int) (string, error) {
	deviceInfo, err := d.d.BindToDevice(fileDescriptor)
	if err == nil && deviceInfo != "" {
		NoticeBindToDevice(deviceInfo)
	}
	return deviceInfo, err
}

type staticNetworkGetter struct {
	networkID string
}

func newStaticNetworkGetter(networkID string) *staticNetworkGetter {
	return &staticNetworkGetter{networkID: networkID}
}

func (n *staticNetworkGetter) GetNetworkID() string {
	return n.networkID
}

type loggingNetworkIDGetter struct {
	n NetworkIDGetter
}

func newLoggingNetworkIDGetter(n NetworkIDGetter) *loggingNetworkIDGetter {
	return &loggingNetworkIDGetter{n: n}
}

func (n *loggingNetworkIDGetter) GetNetworkID() string {
	networkID := n.n.GetNetworkID()

	// All PII must appear after the initial "-"
	// See: https://godoc.org/github.com/Psiphon-Labs/psiphon-tunnel-core/psiphon#NetworkIDGetter
	logNetworkID := networkID
	index := strings.Index(logNetworkID, "-")
	if index != -1 {
		logNetworkID = logNetworkID[:index]
	}
	if len(logNetworkID)+1 < len(networkID) {
		// Indicate when additional network info was present after the first "-".
		logNetworkID += "+<network info>"
	}
	NoticeNetworkID(logNetworkID)

	return networkID
}<|MERGE_RESOLUTION|>--- conflicted
+++ resolved
@@ -482,7 +482,6 @@
 	// server.
 	Authorizations []string
 
-<<<<<<< HEAD
 	// ServerEntrySignaturePublicKey is a base64-encoded, ed25519 public
 	// key value used to verify individual server entry signatures. This value
 	// is supplied by and depends on the Psiphon Network, and is typically
@@ -493,12 +492,11 @@
 	// obfuscate server info exchanges between clients.
 	// Required for the exchange functionality.
 	ExchangeObfuscationKey string
-=======
+
 	// EmitTapdanceLogs indicates whether to emit gotapdance log messages
 	// to stdout. Note that gotapdance log messages do not conform to the
 	// Notice format standard. Default is off.
 	EmitTapdanceLogs bool
->>>>>>> 758bd669
 
 	// TransformHostNameProbability is for testing purposes.
 	TransformHostNameProbability *float64
