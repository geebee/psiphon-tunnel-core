--- conflicted
+++ resolved
@@ -1709,16 +1709,12 @@
 			// candidates have completed by checking that at least 2*workerPoolSize
 			// candidates have started.
 
-<<<<<<< HEAD
-			elapsedTime := time.Since(candidateServerEntry.adjustedEstablishStartTime)
+			elapsedTime := time.Since(
+				callbackCandidateServerEntry.adjustedEstablishStartTime)
 
 			if elapsedTime < minWaitDuration ||
 				(elapsedTime < maxWaitDuration &&
 					establishConnectTunnelCount < 2*workerPoolSize) {
-=======
-			if time.Since(callbackCandidateServerEntry.adjustedEstablishStartTime) < waitDuration &&
-				establishConnectTunnelCount < 2*workerPoolSize {
->>>>>>> ae253812
 				return
 			}
 
