--- conflicted
+++ resolved
@@ -93,16 +93,13 @@
 	staggerMutex                            sync.Mutex
 	resolver                                *resolver.Resolver
 	steeringIPCache                         *lrucache.Cache
-<<<<<<< HEAD
 	tlsClientSessionCache                   tls.ClientSessionCache
 	utlsClientSessionCache                  utls.ClientSessionCache
-=======
 	inproxyProxyBrokerClientManager         *InproxyBrokerClientManager
 	inproxyClientBrokerClientManager        *InproxyBrokerClientManager
 	inproxyNATStateManager                  *InproxyNATStateManager
 	inproxyHandleTacticsMutex               sync.Mutex
 	inproxyLastStoredTactics                time.Time
->>>>>>> e0292529
 }
 
 // NewController initializes a new controller.
