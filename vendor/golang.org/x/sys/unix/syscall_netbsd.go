--- conflicted
+++ resolved
@@ -358,267 +358,6 @@
 //sys	munmap(addr uintptr, length uintptr) (err error)
 //sys	utimensat(dirfd int, path string, times *[2]Timespec, flags int) (err error)
 
-<<<<<<< HEAD
-/*
- * Unimplemented
- */
-// ____semctl13
-// __clone
-// __fhopen40
-// __fhstat40
-// __fhstatvfs140
-// __fstat30
-// __getcwd
-// __getfh30
-// __getlogin
-// __lstat30
-// __mount50
-// __msgctl13
-// __msync13
-// __ntp_gettime30
-// __posix_chown
-// __posix_fchown
-// __posix_lchown
-// __posix_rename
-// __setlogin
-// __shmctl13
-// __sigaction_sigtramp
-// __sigaltstack14
-// __sigpending14
-// __sigprocmask14
-// __sigsuspend14
-// __sigtimedwait
-// __stat30
-// __syscall
-// __vfork14
-// _ksem_close
-// _ksem_destroy
-// _ksem_getvalue
-// _ksem_init
-// _ksem_open
-// _ksem_post
-// _ksem_trywait
-// _ksem_unlink
-// _ksem_wait
-// _lwp_continue
-// _lwp_create
-// _lwp_ctl
-// _lwp_detach
-// _lwp_exit
-// _lwp_getname
-// _lwp_getprivate
-// _lwp_kill
-// _lwp_park
-// _lwp_self
-// _lwp_setname
-// _lwp_setprivate
-// _lwp_suspend
-// _lwp_unpark
-// _lwp_unpark_all
-// _lwp_wait
-// _lwp_wakeup
-// _pset_bind
-// _sched_getaffinity
-// _sched_getparam
-// _sched_setaffinity
-// _sched_setparam
-// acct
-// aio_cancel
-// aio_error
-// aio_fsync
-// aio_read
-// aio_return
-// aio_suspend
-// aio_write
-// break
-// clock_getres
-// clock_gettime
-// clock_settime
-// compat_09_ogetdomainname
-// compat_09_osetdomainname
-// compat_09_ouname
-// compat_10_omsgsys
-// compat_10_osemsys
-// compat_10_oshmsys
-// compat_12_fstat12
-// compat_12_getdirentries
-// compat_12_lstat12
-// compat_12_msync
-// compat_12_oreboot
-// compat_12_oswapon
-// compat_12_stat12
-// compat_13_sigaction13
-// compat_13_sigaltstack13
-// compat_13_sigpending13
-// compat_13_sigprocmask13
-// compat_13_sigreturn13
-// compat_13_sigsuspend13
-// compat_14___semctl
-// compat_14_msgctl
-// compat_14_shmctl
-// compat_16___sigaction14
-// compat_16___sigreturn14
-// compat_20_fhstatfs
-// compat_20_fstatfs
-// compat_20_getfsstat
-// compat_20_statfs
-// compat_30___fhstat30
-// compat_30___fstat13
-// compat_30___lstat13
-// compat_30___stat13
-// compat_30_fhopen
-// compat_30_fhstat
-// compat_30_fhstatvfs1
-// compat_30_getdents
-// compat_30_getfh
-// compat_30_ntp_gettime
-// compat_30_socket
-// compat_40_mount
-// compat_43_fstat43
-// compat_43_lstat43
-// compat_43_oaccept
-// compat_43_ocreat
-// compat_43_oftruncate
-// compat_43_ogetdirentries
-// compat_43_ogetdtablesize
-// compat_43_ogethostid
-// compat_43_ogethostname
-// compat_43_ogetkerninfo
-// compat_43_ogetpagesize
-// compat_43_ogetpeername
-// compat_43_ogetrlimit
-// compat_43_ogetsockname
-// compat_43_okillpg
-// compat_43_olseek
-// compat_43_ommap
-// compat_43_oquota
-// compat_43_orecv
-// compat_43_orecvfrom
-// compat_43_orecvmsg
-// compat_43_osend
-// compat_43_osendmsg
-// compat_43_osethostid
-// compat_43_osethostname
-// compat_43_osigblock
-// compat_43_osigsetmask
-// compat_43_osigstack
-// compat_43_osigvec
-// compat_43_otruncate
-// compat_43_owait
-// compat_43_stat43
-// execve
-// extattr_delete_fd
-// extattr_delete_file
-// extattr_delete_link
-// extattr_get_fd
-// extattr_get_file
-// extattr_get_link
-// extattr_list_fd
-// extattr_list_file
-// extattr_list_link
-// extattr_set_fd
-// extattr_set_file
-// extattr_set_link
-// extattrctl
-// fchroot
-// fdatasync
-// fgetxattr
-// fktrace
-// flistxattr
-// fork
-// fremovexattr
-// fsetxattr
-// fstatvfs1
-// fsync_range
-// getcontext
-// getitimer
-// getvfsstat
-// getxattr
-// ktrace
-// lchflags
-// lchmod
-// lfs_bmapv
-// lfs_markv
-// lfs_segclean
-// lfs_segwait
-// lgetxattr
-// lio_listio
-// listxattr
-// llistxattr
-// lremovexattr
-// lseek
-// lsetxattr
-// lutimes
-// madvise
-// mincore
-// minherit
-// modctl
-// mq_close
-// mq_getattr
-// mq_notify
-// mq_open
-// mq_receive
-// mq_send
-// mq_setattr
-// mq_timedreceive
-// mq_timedsend
-// mq_unlink
-// mremap
-// msgget
-// msgrcv
-// msgsnd
-// nfssvc
-// ntp_adjtime
-// pmc_control
-// pmc_get_info
-// pollts
-// preadv
-// profil
-// pselect
-// pset_assign
-// pset_create
-// pset_destroy
-// ptrace
-// pwritev
-// quotactl
-// rasctl
-// readv
-// reboot
-// removexattr
-// sa_enable
-// sa_preempt
-// sa_register
-// sa_setconcurrency
-// sa_stacks
-// sa_yield
-// sbrk
-// sched_yield
-// semconfig
-// semget
-// semop
-// setcontext
-// setitimer
-// setxattr
-// shmat
-// shmdt
-// shmget
-// sstk
-// statvfs1
-// swapctl
-// sysarch
-// syscall
-// timer_create
-// timer_delete
-// timer_getoverrun
-// timer_gettime
-// timer_settime
-// undelete
-// utrace
-// uuidgen
-// vadvise
-// vfork
-// writev
-=======
 const (
 	mremapFixed     = MAP_FIXED
 	mremapDontunmap = 0
@@ -629,5 +368,4 @@
 
 func mremap(oldaddr uintptr, oldlength uintptr, newlength uintptr, flags int, newaddr uintptr) (uintptr, error) {
 	return mremapNetBSD(oldaddr, oldlength, newaddr, newlength, flags)
-}
->>>>>>> b77cd6ee
+}